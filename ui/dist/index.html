--- conflicted
+++ resolved
@@ -44,11 +44,7 @@
         window.Prism = window.Prism || {};
         window.Prism.manual = true;
     </script>
-<<<<<<< HEAD
-  <script type="module" crossorigin src="./assets/index-04665dfb.js"></script>
-=======
-  <script type="module" crossorigin src="./assets/index-4c957c86.js"></script>
->>>>>>> 87281612
+  <script type="module" crossorigin src="./assets/index-e5419a23.js"></script>
   <link rel="stylesheet" href="./assets/index-39aca13b.css">
 </head>
 <body>
